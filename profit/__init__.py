--- conflicted
+++ resolved
@@ -1,7 +1,3 @@
-<<<<<<< HEAD
-from profit import cyclops
-=======
->>>>>>> f3659a7f
 from profit import dataset
 from profit import layers
 from profit import models
