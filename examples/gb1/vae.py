--- conflicted
+++ resolved
@@ -87,18 +87,12 @@
 
     # Split train/val/test sets randomly
     _dataset = dataset[:]["arr_0"]
-<<<<<<< HEAD
-    subset_idx = split_method_dict["random"]().train_valid_test_split(
-        dataset=_dataset, frac_train=args.train_size, frac_valid=args.valid_size,
-        frac_test=args.test_size, return_idxs=True)
-=======
     _labels = dataset[:]["arr_1"].view(-1)
     # Create subset indicies
     subset_idx = split_method_dict["stratified"]().train_valid_test_split(
         dataset=_dataset, labels=_labels.tolist(), frac_train=args.train_size,
         frac_valid=args.valid_size, frac_test=args.test_size, return_idxs=True,
         n_bins=5)
->>>>>>> 0d418357
     stratified = {split: Subset(dataset, sorted(idx))
                   for split, idx in zip(splits, subset_idx)}
 
